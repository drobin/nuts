# MIT License
#
# Copyright (c) 2023-2025 Robin Doer
#
# Permission is hereby granted, free of charge, to any person obtaining a copy
# of this software and associated documentation files (the "Software"), to
# deal in the Software without restriction, including without limitation the
# rights to use, copy, modify, merge, publish, distribute, sublicense, and/or
# sell copies of the Software, and to permit persons to whom the Software is
# furnished to do so, subject to the following conditions:
#
# The above copyright notice and this permission notice shall be included in
# all copies or substantial portions of the Software.
#
# THE SOFTWARE IS PROVIDED "AS IS", WITHOUT WARRANTY OF ANY KIND, EXPRESS OR
# IMPLIED, INCLUDING BUT NOT LIMITED TO THE WARRANTIES OF MERCHANTABILITY,
# FITNESS FOR A PARTICULAR PURPOSE AND NONINFRINGEMENT. IN NO EVENT SHALL THE
# AUTHORS OR COPYRIGHT HOLDERS BE LIABLE FOR ANY CLAIM, DAMAGES OR OTHER
# LIABILITY, WHETHER IN AN ACTION OF CONTRACT, TORT OR OTHERWISE, ARISING
# FROM, OUT OF OR IN CONNECTION WITH THE SOFTWARE OR THE USE OR OTHER DEALINGS
# IN THE SOFTWARE.

[package]
name = "nuts-tool"
version = "0.7.8"
edition = "2018"
rust-version = "1.73"
authors = ["Robin Doer"]
description = "A cmdline utility for the nuts container"
categories = ["cryptography", "command-line-utilities"]
keywords = ["secure", "storage", "nuts"]
repository = "https://github.com/drobin/nuts.git"
license = "MIT"
readme = "README.md"

# See more keys and their definitions at https://doc.rust-lang.org/cargo/reference/manifest.html

[dependencies]
<<<<<<< HEAD
anyhow = "1.0.94"
chrono = "0.4.39"
clap = { version = "4.5.23", features = ["cargo", "color", "derive", "env"] }
colored = "2.2.0"
env_logger = "0.11.5"
lazy_static = "1.5.0"
log = "0.4.22"
nuts-archive = { path = "../nuts-archive", version = "=0.7.7" }
nuts-backend = { path = "../nuts-backend", version = "=0.7.7" }
nuts-container = { path = "../nuts-container", version = "=0.7.7" }
nuts-tool-api = { path = "../nuts-tool-api", version = "=0.7.7", default-features = false, features = [
=======
anyhow = "1.0.86"
chrono = "0.4.38"
clap = { version = "4.5.4", features = ["cargo", "color", "derive", "env"] }
colored = "2.1.0"
env_logger = "0.10.2"
lazy_static = "1.4.0"
log = "0.4.21"
nuts-archive = { path = "../nuts-archive", version = "=0.7.8" }
nuts-backend = { path = "../nuts-backend", version = "=0.7.8" }
nuts-container = { path = "../nuts-container", version = "=0.7.8" }
nuts-tool-api = { path = "../nuts-tool-api", version = "=0.7.8", default-features = false, features = [
>>>>>>> 9c937524
    "tool",
] }
rpassword = "7.3.1"
rprompt = "2.1.1"
serde = { version = "1.0.216", features = ["derive"] }
thiserror = "2.0.8"
toml = "0.8.19"
is_executable = "1.0.4"

[dev-dependencies]
assert_cmd = "2.0.16"
assert_fs = "1.1.2"
hex = "0.4.3"
predicates = "3.1.2"

[[bin]]
name = "nuts"
path = "src/main.rs"<|MERGE_RESOLUTION|>--- conflicted
+++ resolved
@@ -36,7 +36,6 @@
 # See more keys and their definitions at https://doc.rust-lang.org/cargo/reference/manifest.html
 
 [dependencies]
-<<<<<<< HEAD
 anyhow = "1.0.94"
 chrono = "0.4.39"
 clap = { version = "4.5.23", features = ["cargo", "color", "derive", "env"] }
@@ -44,23 +43,10 @@
 env_logger = "0.11.5"
 lazy_static = "1.5.0"
 log = "0.4.22"
-nuts-archive = { path = "../nuts-archive", version = "=0.7.7" }
-nuts-backend = { path = "../nuts-backend", version = "=0.7.7" }
-nuts-container = { path = "../nuts-container", version = "=0.7.7" }
-nuts-tool-api = { path = "../nuts-tool-api", version = "=0.7.7", default-features = false, features = [
-=======
-anyhow = "1.0.86"
-chrono = "0.4.38"
-clap = { version = "4.5.4", features = ["cargo", "color", "derive", "env"] }
-colored = "2.1.0"
-env_logger = "0.10.2"
-lazy_static = "1.4.0"
-log = "0.4.21"
 nuts-archive = { path = "../nuts-archive", version = "=0.7.8" }
 nuts-backend = { path = "../nuts-backend", version = "=0.7.8" }
 nuts-container = { path = "../nuts-container", version = "=0.7.8" }
 nuts-tool-api = { path = "../nuts-tool-api", version = "=0.7.8", default-features = false, features = [
->>>>>>> 9c937524
     "tool",
 ] }
 rpassword = "7.3.1"
