# MIT License
#
# Copyright (c) 2023-2025 Robin Doer
#
# Permission is hereby granted, free of charge, to any person obtaining a copy
# of this software and associated documentation files (the "Software"), to
# deal in the Software without restriction, including without limitation the
# rights to use, copy, modify, merge, publish, distribute, sublicense, and/or
# sell copies of the Software, and to permit persons to whom the Software is
# furnished to do so, subject to the following conditions:
#
# The above copyright notice and this permission notice shall be included in
# all copies or substantial portions of the Software.
#
# THE SOFTWARE IS PROVIDED "AS IS", WITHOUT WARRANTY OF ANY KIND, EXPRESS OR
# IMPLIED, INCLUDING BUT NOT LIMITED TO THE WARRANTIES OF MERCHANTABILITY,
# FITNESS FOR A PARTICULAR PURPOSE AND NONINFRINGEMENT. IN NO EVENT SHALL THE
# AUTHORS OR COPYRIGHT HOLDERS BE LIABLE FOR ANY CLAIM, DAMAGES OR OTHER
# LIABILITY, WHETHER IN AN ACTION OF CONTRACT, TORT OR OTHERWISE, ARISING
# FROM, OUT OF OR IN CONNECTION WITH THE SOFTWARE OR THE USE OR OTHER DEALINGS
# IN THE SOFTWARE.

[package]
name = "nuts-archive"
version = "0.7.8"
edition = "2018"
authors = ["Robin Doer"]
description = "A tar like archive on top of the nuts-container"
categories = ["cryptography"]
keywords = ["secure", "storage", "nuts"]
repository = "https://github.com/drobin/nuts.git"
documentation = "https://docs.rs/nuts-archive"
license = "MIT"
readme = "README.md"

# See more keys and their definitions at https://doc.rust-lang.org/cargo/reference/manifest.html

[dependencies]
<<<<<<< HEAD
chrono = { version = "0.4.39" }
log = "0.4.22"
nuts-backend = { path = "../nuts-backend", version = "=0.7.7" }
nuts-bytes = { path = "../nuts-bytes", version = "=0.7.7", features = [
    "derive",
] }
nuts-container = { path = "../nuts-container", version = "=0.7.7" }
thiserror = "2.0.8"

[dev-dependencies]
nuts-directory = { path = "../nuts-directory", version = "=0.7.7" }
nuts-memory = { path = "../nuts-memory", version = "=0.7.7" }
serde_json = "1.0.133"
tempfile = "3.14.0"
=======
chrono = { version = "0.4.38" }
log = "0.4.21"
nuts-backend = { path = "../nuts-backend", version = "=0.7.8" }
nuts-bytes = { path = "../nuts-bytes", version = "=0.7.8", features = [
    "derive",
] }
nuts-container = { path = "../nuts-container", version = "=0.7.8" }
thiserror = "1.0.61"

[dev-dependencies]
nuts-directory = { path = "../nuts-directory", version = "=0.7.8" }
nuts-memory = { path = "../nuts-memory", version = "=0.7.8" }
serde_json = "1.0.128"
tempfile = "3.10.1"
>>>>>>> 9c937524
<|MERGE_RESOLUTION|>--- conflicted
+++ resolved
@@ -36,34 +36,17 @@
 # See more keys and their definitions at https://doc.rust-lang.org/cargo/reference/manifest.html
 
 [dependencies]
-<<<<<<< HEAD
 chrono = { version = "0.4.39" }
 log = "0.4.22"
-nuts-backend = { path = "../nuts-backend", version = "=0.7.7" }
-nuts-bytes = { path = "../nuts-bytes", version = "=0.7.7", features = [
-    "derive",
-] }
-nuts-container = { path = "../nuts-container", version = "=0.7.7" }
-thiserror = "2.0.8"
-
-[dev-dependencies]
-nuts-directory = { path = "../nuts-directory", version = "=0.7.7" }
-nuts-memory = { path = "../nuts-memory", version = "=0.7.7" }
-serde_json = "1.0.133"
-tempfile = "3.14.0"
-=======
-chrono = { version = "0.4.38" }
-log = "0.4.21"
 nuts-backend = { path = "../nuts-backend", version = "=0.7.8" }
 nuts-bytes = { path = "../nuts-bytes", version = "=0.7.8", features = [
     "derive",
 ] }
 nuts-container = { path = "../nuts-container", version = "=0.7.8" }
-thiserror = "1.0.61"
+thiserror = "2.0.8"
 
 [dev-dependencies]
 nuts-directory = { path = "../nuts-directory", version = "=0.7.8" }
 nuts-memory = { path = "../nuts-memory", version = "=0.7.8" }
-serde_json = "1.0.128"
-tempfile = "3.10.1"
->>>>>>> 9c937524
+serde_json = "1.0.133"
+tempfile = "3.14.0"