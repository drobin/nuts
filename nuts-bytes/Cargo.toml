--- conflicted
+++ resolved
@@ -39,13 +39,8 @@
 derive = ["dep:nuts-bytes-derive"]
 
 [dependencies]
-<<<<<<< HEAD
-nuts-bytes-derive = { version = "=0.7.7", path = "../nuts-bytes-derive", optional = true }
+nuts-bytes-derive = { version = "=0.7.8", path = "../nuts-bytes-derive", optional = true }
 thiserror = "2.0.8"
-=======
-nuts-bytes-derive = { version = "=0.7.8", path = "../nuts-bytes-derive", optional = true }
-thiserror = "1.0.61"
->>>>>>> 9c937524
 
 [package.metadata.docs.rs]
 all-features = true