--- conflicted
+++ resolved
@@ -22,10 +22,7 @@
 
 [workspace]
 members = [
-<<<<<<< HEAD
-    "nuts-container",
-=======
     "nuts-bytes",
     "nuts-bytes-derive",
->>>>>>> 2d163af0
+    "nuts-container",
 ]