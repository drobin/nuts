--- conflicted
+++ resolved
@@ -1,4 +1,3 @@
-<<<<<<< HEAD
 # MIT License
 #
 # Copyright (c) 2023 Robin Doer
@@ -26,25 +25,5 @@
     "nuts-bytes",
     "nuts-bytes-derive",
     "nuts-container",
-]
-=======
-[package]
-name = "nuts-directory"
-version = "0.3.2"
-edition = "2018"
-authors = ["Robin Doer <robin@robind.de>"]
-description = "A backend implementation for nuts"
-categories = ["cryptography"]
-keywords = ["secure", "storage", "nuts"]
-repository = "https://github.com/drobin/nuts-directory.git"
-documentation = "https://docs.rs/nuts-directory"
-license = "MIT"
-readme = "README.md"
-# See more keys and their definitions at https://doc.rust-lang.org/cargo/reference/manifest.html
-
-[dependencies]
-getrandom = "0.2.10"
-log = "0.4.20"
-nuts-container = { version = "0.2.2", default-features = false, features = ["backend"] }
-nuts-bytes = { version = "0.2.2", features = ["derive"] }
->>>>>>> e2d38512
+    "nuts-directory",
+]